use bft_types::Program;
use bft_types::{CellKind, HumanReadableInstruction, RawInstruction};
use std::any::TypeId;
use std::collections::HashMap;
use std::fmt::{self, Debug};
use std::fs::File;
use std::io::{BufReader, Cursor, Read, Write};
use std::num::NonZeroUsize;
use std::{cell, io};

#[derive(Debug)]
pub enum VMError {
    InvalidHeadPosition {
        position: usize,
        instruction: HumanReadableInstruction,
    },
    CellOperationError {
        position: usize,
        instruction: HumanReadableInstruction,
        reason: String,
    },
    IOError {
        instruction: HumanReadableInstruction,
        reason: String,
    },
    ProgramError {
        instruction: HumanReadableInstruction,
        reason: String,
    },
    GeneralError {
        reason: String,
    },
    TypeError {
        reason: String,
    },
    BuilderError {
        reason: String,
    },
}

impl<'a> fmt::Display for VMError {
    fn fmt(&self, f: &mut fmt::Formatter<'_>) -> fmt::Result {
        match self {
            VMError::InvalidHeadPosition {
                position,
                instruction,
            } => {
                write!(f, "Invalid head position: {} at {}", position, instruction)
            }
            VMError::CellOperationError {
                position,
                instruction,
                reason,
            } => {
                write!(
                    f,
                    "Cell operation error: {} at {}. Reason: {}",
                    position, instruction, reason
                )
            }
            VMError::IOError {
                instruction,
                reason,
            } => {
                write!(f, "IO error at {}. Reason: {}", instruction, reason)
            }
            VMError::ProgramError {
                instruction,
                reason,
            } => {
                write!(f, "Program error at {}. Reason: {}", instruction, reason)
            }
            VMError::GeneralError { reason } => {
                write!(f, "General error: {}", reason)
            }
            VMError::TypeError { reason } => {
                write!(f, "Type error: {}", reason)
            }
            VMError::BuilderError { reason } => {
                write!(f, "Builder error: {}", reason)
            }
        }
    }
}

// const SUPPORTED_CELL_TYPEIDS: HashMap<&TypeId, &str> = {};

#[derive(Default)]
pub struct VMBuilder<'a, R, W>
where
    R: Read,
    W: Write,
{
    cell_kind: Option<TypeId>,
    cell_count: Option<NonZeroUsize>,
    allow_growth: Option<bool>,
    input_reader: Option<Box<R>>,
    output_writer: Option<Box<W>>,
    program_reader: Option<Box<dyn Read + 'a>>,
}

impl<'a, R, W> VMBuilder<'a, R, W>
where
    R: Read + 'static,
    W: Write + 'static,
{
    pub fn new() -> Self {
        VMBuilder {
            cell_kind: None,
            cell_count: None,
            allow_growth: None,
            input_reader: None,
            output_writer: None,
            program_reader: None,
        }
    }

    pub fn set_io(mut self, input: R, output: W) -> Self {
        self.input_reader = Some(Box::new(input));
        self.output_writer = Some(Box::new(output));
        self
    }

    // fn set_program_reader(mut self, mut reader: R + 'static ) -> Self {
    //     self.program_reader = Some(Box::new(reader));
    //     self
    // }

    pub fn set_program_file(mut self, file: File) -> Self {
        self.program_reader = Some(Box::new(BufReader::new(file)) as Box<dyn Read + 'a>);
        self
    }

    pub fn build<N>(self) -> Result<BrainfuckVM<N>, VMError>
    where
        N: CellKind,
        R: Read,
        W: Write,
    {
        // Program must be set somehow
        let program_reader: Box<dyn Read> = match self.program_reader {
            Some(reader) => reader,
            None => {
                return Err(VMError::BuilderError {
                    reason: "Program reader must be set.".to_string(),
                })
            }
        };

        // Default IO to use stdin and stdout
        let input_reader: Box<dyn Read + 'static> = match self.input_reader {
            Some(reader) => reader,
            None => {
                println!("Using default stdin");
                Box::new(io::stdin().lock())
            }
        };

        let output_writer: Box<dyn Write + 'static> = match self.output_writer {
            Some(reader) => reader,
            None => {
                println!("Using default stdout");
                Box::new(io::stdout().lock())
            }
        };

        // If no cell type provided, default to u8
        let cell_kind: TypeId = self.cell_kind.unwrap_or({
            println!("Using default cell kind u8");
            TypeId::of::<u8>()
        });

        // Must be a supported type
        // if !SUPPORTED_CELL_TYPEIDS.contains_key(&cell_kind) {
        //     return Err(VMError::BuilderError {
        //         reason: format!(
        //             "Cell type not supported. Supported types: {:?}",
        //             SUPPORTED_CELL_TYPEIDS.values()
        //         ),
        //     });
        // }

        // If no cell count provided, default to 30,000
        let cell_count = self.cell_count.unwrap_or({
            println!("Using default cell count 30000");
            NonZeroUsize::new(30000).unwrap()
        });

        // If no allow growth provided, default to false
        let allow_growth = self.allow_growth.unwrap_or({
            println!("Using default allow growth false");
            false
        });

        let program = Program::new(program_reader).map_err(|err| VMError::BuilderError {
            reason: format!("Failed to create program: {}", err),
        })?;

        Ok(BrainfuckVM::new(
            program,
            cell_count,
            allow_growth,
            input_reader,
            output_writer,
        ))
    }
}

/// A virtual machine for interpreting Brainfuck programs.
///
/// The type for each cell of the Brainfuck tape can be chosen by the
/// user of the virtual machine.
// TODO: remove once we're using this properly where
pub struct BrainfuckVM<N>
where
<<<<<<< HEAD
    N: Num + NumCast + Eq + Copy + CellKind + Hash + Default + Sized,
=======
    N: CellKind,
>>>>>>> 7b5aeb31
{
    tape: Vec<N>,
    head: usize,
    allow_growth: bool,
    program_counter: usize,
    program: Program,
    input_reader: Box<dyn Read>,
    output_writer: Box<dyn Write>,
}

impl<'a, N> BrainfuckVM<N>
where
<<<<<<< HEAD
    N: Num + NumCast + Eq + Copy + CellKind + Hash + Default + Sized,
=======
    N: CellKind,
>>>>>>> 7b5aeb31
{
    pub fn new(
        // mut tape: Vec<N>,
        program: Program,
        cell_count: NonZeroUsize,
        allow_growth: bool,
        input_reader: Box<dyn Read>,
        output_writer: Box<dyn Write>,
    ) -> Self {
        BrainfuckVM {
            // tape: vec![N::default(); cell_count.get()],
            tape: vec![N::default(); cell_count.get()],
            head: 0,
            allow_growth,
            program_counter: 0,
            program,
            input_reader,
            output_writer,
        }
    }

    fn get_bracket_position(
        &'a self,
        hr_instruction: HumanReadableInstruction,
    ) -> Result<usize, VMError> {
        return self
            .program
            .get_bracket_position(hr_instruction.index())
            .ok_or(VMError::ProgramError {
                instruction: hr_instruction,
                reason: ("Could not find matching bracket".to_string()),
            });
    }

    pub fn current_cell(&mut self) -> Result<&mut N, VMError> {
        if let Some(cell) = self.tape.get_mut(self.head) {
            Ok(cell)
        } else {
            Err(VMError::CellOperationError {
                position: self.head,
                instruction: self.program.instructions()[self.program_counter],
                reason: "Cell not found".to_string(),
            })
        }
    }

    pub fn current_cell_value(&self) -> Result<N, VMError> {
        if let Some(cell) = self.tape.get(self.head) {
            Ok(cell.to_owned())
        } else {
            Err(VMError::CellOperationError {
                position: self.head,
                instruction: self.program.instructions()[self.program_counter],
                reason: "Cell not found".to_string(),
            })
        }
    }

    fn process_instruction(
        &mut self,
        hr_instruction: HumanReadableInstruction,
    ) -> Result<usize, VMError> {
        match hr_instruction.raw_instruction() {
            RawInstruction::IncrementPointer => {
                self.move_head_right()
                    .map_err(|_| VMError::InvalidHeadPosition {
                        position: self.head,
                        instruction: hr_instruction,
                    })?;
            }
            RawInstruction::DecrementPointer => {
                self.move_head_left()
                    .map_err(|_| VMError::InvalidHeadPosition {
                        position: self.head,
                        instruction: hr_instruction,
                    })?;
            }
            RawInstruction::IncrementByte => {
                self.increment_cell()?;
            }
            RawInstruction::DecrementByte => {
                self.decrement_cell()?;
            }
            RawInstruction::OutputByte => {
                let output_writer = std::io::stdout();
                self.write_value(&mut output_writer.lock())
                    .map_err(|e| VMError::IOError {
                        instruction: hr_instruction,
                        reason: e.to_string(),
                    })?;
            }
            RawInstruction::InputByte => {
                let input_reader = std::io::stdin();
                self.read_value(&mut input_reader.lock())
                    .map_err(|e| VMError::IOError {
                        instruction: hr_instruction,
                        reason: e.to_string(),
                    })?;
            }
            RawInstruction::ConditionalForward => {
                if self.current_cell()?.is_zero() {
                    // Jump forwards if zero
                    println!("Jumping to {}", self.get_bracket_position(hr_instruction)?);
                    return Ok(self.get_bracket_position(hr_instruction)?);
                };
            }
            RawInstruction::ConditionalBackward => {
                // Always jump back to opening bracket
                self.program_counter = self.get_bracket_position(hr_instruction)?;
                // Subtract 1, since it is only in ConditionalForward that we make an assesment
                return Ok(self.get_bracket_position(hr_instruction)? - 1);
            }
            RawInstruction::Undefined => {
                return Err(VMError::ProgramError {
                    instruction: hr_instruction,
                    reason: ("Undefined instruction".to_string()),
                });
            }
        }
        Ok(self.program_counter + 1)
    }

    pub fn interpret(&'a mut self) -> Result<(), VMError> {
        loop {
            let current_instruction = self
                .program
                .instructions()
                .get(self.program_counter)
                .clone();

            let hr_instruction = current_instruction
                .ok_or(VMError::GeneralError {
                    reason: ("Failed getting current instruction".to_string()),
                })?
                .clone();

            print!("{}", hr_instruction);

            self.program_counter = self.process_instruction(hr_instruction.clone())?;

            if self.program_counter >= self.program.instructions().len() {
                break;
            }
        }
        println!(); // To add a newline at the end of the output
        Ok(())
    }

    fn move_head_left(&mut self) -> Result<(), VMError> {
        if self.head == 0 {
            Err(VMError::GeneralError {
                reason: ("Failed to move head left".to_string()),
            })
        } else {
            self.head -= 1;
            Ok(())
        }
    }

    fn move_head_right(&mut self) -> Result<(), VMError> {
        self.head += 1;
        if self.head >= self.tape.len() {
            // Extend the tape if allowed
            if self.allow_growth {
                self.tape.push(N::default());
                return Ok(());
            } else {
                // If the tape cannot grow, then it's an error
                return Err(VMError::GeneralError {
                    reason: ("Failed to move head right".to_string()),
                });
            }
        }
        Ok(())
    }

    /// Increments the value of the cell pointed to by the head.
    fn increment_cell(&mut self) -> Result<(), VMError> {
        self.current_cell()?.increment();
        Ok(())
    }

    /// Decrements the value of the cell pointed to by the head.
    fn decrement_cell(&mut self) -> Result<(), VMError> {
        self.current_cell()?.decrement();
        Ok(())
    }

    pub fn read_value<R: Read>(&mut self, reader: &mut R) -> Result<(), VMError> {
        // Create a buffer to read into with the size of one N::Value
        let mut buffer = vec![0u8; N::bytes_per_cell()];

        // Read as many bytes to fill the buffer
        reader
            .read_exact(&mut buffer)
            .map_err(|e| VMError::IOError {
                instruction: self.program.instructions()[self.program_counter],
                reason: e.to_string(),
            })?;

        let value: N = N::from_bytes(&buffer).map_err(|e| VMError::IOError {
            instruction: self.program.instructions()[self.program_counter],
            reason: format!("Failed to read cell value from bytes: {}", e),
        })?;

        self.current_cell()?.set(value);
        Ok(())
    }

    pub fn write_value<W: Write>(&mut self, writer: &mut W) -> Result<(), VMError> {
        match N::from(self.current_cell()?.get()) {
            Some(value) => writer
                .write_all(&value.to_bytes())
                .map_err(|e| VMError::IOError {
                    instruction: self.program.instructions()[self.program_counter],
                    reason: e.to_string(),
                })?,
            None => {
                return Err(VMError::IOError {
                    instruction: self.program.instructions()[self.program_counter],
                    reason: ("Failed to read value".to_string()),
                })
            }
        };

        Ok(())
    }
}

#[cfg(test)]
mod tests {
    use super::*;
    use bft_types::Program;
    use std::fs::File;
    use std::io::BufReader;
    use std::io::Cursor;

    // Helper function to create a simple test program
    fn test_program_from_file() -> Result<Program, Box<dyn std::error::Error>> {
        // TODO: Change this to a relative path
        let file = File::open("/home/sam/git/rust-homework-3/example.bf")?;
        let program = Program::new(BufReader::new(file))?;
        Ok(program)
    }

    fn test_program_from_string(string: &str) -> Result<Program, Box<dyn std::error::Error>> {
        let program = Program::new(Cursor::new(string))?;
        Ok(program)
    }

    #[test]
    fn test_vm_initialization() -> Result<(), Box<dyn std::error::Error>> {
        let program: Program = test_program_from_file()?;
        let cell_count = NonZeroUsize::new(10).unwrap();
        let vm: BrainfuckVM<'_, u8> = BrainfuckVM::new(&program, cell_count, false);

        assert_eq!(vm.head, 0);
        assert_eq!(vm.tape.len(), 10);

        Ok(())
    }

    #[test]
    fn test_move_head_right_success() -> Result<(), Box<dyn std::error::Error>> {
        let max_cells = 100000;
        let program_string = ">".repeat(max_cells);
        let program = test_program_from_string(&program_string)?;
        let cell_count = NonZeroUsize::new(10).unwrap();

        // Allow growth
        let mut vm: BrainfuckVM<'_, u8> = BrainfuckVM::<u8>::new(&program, cell_count, true);

        for (instruction_index, hr_instruction) in vm.program.instructions().iter().enumerate() {
            // Before processing, counter should be the same as index
            assert_eq!(vm.head, instruction_index);
            let next_instruction =
                vm.process_instruction(hr_instruction.to_owned())
                    .map_err(|err| {
                        Box::new(std::io::Error::new(
                            std::io::ErrorKind::Other,
                            format!("Error: {}", err),
                        )) as Box<dyn std::error::Error>
                    })?;
            // After processing, counter should have gone up by one
            assert_eq!(vm.head, instruction_index + 1);
            vm.program_counter = next_instruction;
        }
        Ok(())
    }

    #[test]
    fn test_move_head_left_error() -> Result<(), Box<dyn std::error::Error>> {
        let program = test_program_from_string("<")?;
        let cell_count = NonZeroUsize::new(10).unwrap();
        let mut vm: BrainfuckVM<'_, u8> = BrainfuckVM::<u8>::new(&program, cell_count, false);

        let Some(hr_instruction) = vm.program.instructions().get(0) else {
            return Err(Box::new(std::io::Error::new(
                std::io::ErrorKind::Other,
                format!("Error: "),
            )) as Box<dyn std::error::Error>);
        };

        match vm.process_instruction(hr_instruction.to_owned()) {
            Err(VMError::InvalidHeadPosition {
                position,
                instruction,
            }) => Ok(()),
            _ => panic!(
                "Expected VMError::InvalidHeadPosition error, but got a different or no error."
            ),
        }
    }

    #[test]
    fn test_increment_cell_success() -> Result<(), Box<dyn std::error::Error>> {
        let max_cell_value = u8::MAX as usize;
        let program_string = "+".repeat(max_cell_value);
        let program = test_program_from_string(&program_string)?;
        let cell_count = NonZeroUsize::new(1).unwrap();

        let mut vm: BrainfuckVM<'_, u8> = BrainfuckVM::<u8>::new(&program, cell_count, false);

        for (instruction_index, hr_instruction) in vm.program.instructions().iter().enumerate() {
            let cell_value = vm.tape.get(vm.head).unwrap();

            assert_eq!(cell_value.to_owned(), instruction_index as u8);
            vm.process_instruction(hr_instruction.to_owned())
                .map_err(|err| {
                    Box::new(std::io::Error::new(
                        std::io::ErrorKind::Other,
                        format!("Error: {}", err),
                    )) as Box<dyn std::error::Error>
                })?;
        }

        Ok(())
    }

    #[test]
    fn test_decrement_cell_wrapping() -> Result<(), Box<dyn std::error::Error>> {
        let program = test_program_from_string("-")?;
        let cell_count = NonZeroUsize::new(10).unwrap();
        let mut vm: BrainfuckVM<'_, u8> = BrainfuckVM::new(&program, cell_count, false);

        let Some(hr_instruction) = vm.program.instructions().get(0) else {
            return Err(Box::new(std::io::Error::new(
                std::io::ErrorKind::Other,
                format!("Error: "),
            )) as Box<dyn std::error::Error>);
        };

        vm.process_instruction(hr_instruction.to_owned())
            .map_err(|err| {
                Box::new(std::io::Error::new(
                    std::io::ErrorKind::Other,
                    format!("Error: {}", err),
                )) as Box<dyn std::error::Error>
            })?;

        let cell_value = vm.tape.get(vm.head).unwrap();

        assert_eq!(cell_value.to_owned(), 255);

        Ok(())
    }

    #[test]
    fn test_increment_cell_wrapping() -> Result<(), Box<dyn std::error::Error>> {
        let overflow_cell_value = u8::MAX as usize + 1;
        let program_string = "+".repeat(overflow_cell_value);
        let program = test_program_from_string(&program_string)?;
        let cell_count = NonZeroUsize::new(1).unwrap();
        let mut vm: BrainfuckVM<'_, u8> = BrainfuckVM::new(&program, cell_count, false);

        // Only care about final result
        for hr_instruction in vm.program.instructions().iter() {
            let _ = vm.process_instruction(hr_instruction.to_owned());
        }
        
        let cell_value = vm.tape.get(vm.head).unwrap();
        assert_eq!(cell_value.to_owned(), 0);
        Ok(())
    }

    #[test]
    fn test_read_value_success<'a>() -> Result<(), Box<dyn std::error::Error>> {
        let max_cell_value = u8::MAX as usize;
        let program = test_program_from_file()?;
        let cell_count = NonZeroUsize::new(1).unwrap();
        let mut vm: BrainfuckVM<'_, u8> = BrainfuckVM::<u8>::new(&program, cell_count, false);

        for index in 0..max_cell_value {
            let input_data = index as u8;
            let mut input_cursor = Cursor::new(vec![input_data]);
    
            vm.read_value(&mut input_cursor)
                .map_err(|err| format!("Error: {}", err))?;
            assert_eq!(
                vm.current_cell_value()
                    .map_err(|err| format!("Error: {}", err))?,
                input_data,
                "Cell value should match the read value"
            );
        }

        Ok(())
    }

    #[test]
    fn test_write_value_success() -> Result<(), Box<dyn std::error::Error>> {
        let max_cell_value = u8::MAX as usize;
        let program = test_program_from_file()?;
        let cell_count = NonZeroUsize::new(1).unwrap();
        let mut vm: BrainfuckVM<'_, u8> = BrainfuckVM::<u8>::new(&program, cell_count, false);
        for index in 0..max_cell_value {
            let output_data = index as u8;
            vm.current_cell()
                .map_err(|err| format!("Error: {}", err))?
                .set(output_data);

            let mut output_cursor = Cursor::new(Vec::new());
            vm.write_value(&mut output_cursor)
                .map_err(|err| format!("Error: {}", err))?;

            assert_eq!(
                output_cursor.into_inner(),
                vec![output_data],
                "Output should contain the cell's value"
            );
        }

        Ok(())
    }
}<|MERGE_RESOLUTION|>--- conflicted
+++ resolved
@@ -126,7 +126,7 @@
     //     self
     // }
 
-    pub fn set_program_file(mut self, file: File) -> Self {
+    pub fn set_program_file(mut self, file: BufReader<File>) -> Self {
         self.program_reader = Some(Box::new(BufReader::new(file)) as Box<dyn Read + 'a>);
         self
     }
@@ -213,11 +213,7 @@
 // TODO: remove once we're using this properly where
 pub struct BrainfuckVM<N>
 where
-<<<<<<< HEAD
-    N: Num + NumCast + Eq + Copy + CellKind + Hash + Default + Sized,
-=======
     N: CellKind,
->>>>>>> 7b5aeb31
 {
     tape: Vec<N>,
     head: usize,
@@ -230,11 +226,7 @@
 
 impl<'a, N> BrainfuckVM<N>
 where
-<<<<<<< HEAD
-    N: Num + NumCast + Eq + Copy + CellKind + Hash + Default + Sized,
-=======
     N: CellKind,
->>>>>>> 7b5aeb31
 {
     pub fn new(
         // mut tape: Vec<N>,
